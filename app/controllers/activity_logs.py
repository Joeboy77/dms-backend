from bson import ObjectId
from fastapi import HTTPException

class ActivityLogController:
    def __init__(self, db):
        self.db = db
        self.collection = db["activity_logs"]

    async def get_logs(self, token, limit: int = 10, cursor: str | None = None, role: str | None = None):
        query = {}

        # Pagination cursor
        if cursor:
            query["_id"] = {"$gt": ObjectId(cursor)}

<<<<<<< HEAD
        logs = await self.collection.find(query).sort("_id", -1).limit(limit).to_list(limit)

        # Transform logs to match expected frontend format
        transformed_logs = []
        for log in logs:
            # Create a details object that matches the expected schema
            details = {
                "status": 200,
                "message": log.get("description", ""),
                "requestType": log.get("action", "activity")
            }
            
            transformed_log = {
                "_id": str(log["_id"]),
                "action": log.get("action", "activity"),
                "details": details,
                "createdAt": log.get("createdAt", log.get("timestamp")),
                "updatedAt": log.get("updatedAt")
            }
            transformed_logs.append(transformed_log)

        next_cursor = None
        has_more = False
        if len(logs) == limit:
            next_cursor = str(logs[-1]["_id"])
            has_more = True
=======
        # Admin can view all logs, optionally filtered by 'type'
        if token.role.lower() == "admin":
            if role:
                query["type"] = role.lower()
        else:
            # Non-admin users can only view their own logs
            query["user_id"] = token.id

        logs = await self.collection.find(query).sort("_id", 1).limit(limit).to_list(limit)

        next_cursor = str(logs[-1]["_id"]) if len(logs) == limit else None
>>>>>>> cc9ce5ff

        return {
            "items": transformed_logs, 
            "next_cursor": next_cursor,
            "has_more": has_more
        }<|MERGE_RESOLUTION|>--- conflicted
+++ resolved
@@ -13,7 +13,6 @@
         if cursor:
             query["_id"] = {"$gt": ObjectId(cursor)}
 
-<<<<<<< HEAD
         logs = await self.collection.find(query).sort("_id", -1).limit(limit).to_list(limit)
 
         # Transform logs to match expected frontend format
@@ -40,19 +39,6 @@
         if len(logs) == limit:
             next_cursor = str(logs[-1]["_id"])
             has_more = True
-=======
-        # Admin can view all logs, optionally filtered by 'type'
-        if token.role.lower() == "admin":
-            if role:
-                query["type"] = role.lower()
-        else:
-            # Non-admin users can only view their own logs
-            query["user_id"] = token.id
-
-        logs = await self.collection.find(query).sort("_id", 1).limit(limit).to_list(limit)
-
-        next_cursor = str(logs[-1]["_id"]) if len(logs) == limit else None
->>>>>>> cc9ce5ff
 
         return {
             "items": transformed_logs, 
